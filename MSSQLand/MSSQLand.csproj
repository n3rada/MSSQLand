<?xml version="1.0" encoding="utf-8"?>
<Project ToolsVersion="15.0" xmlns="http://schemas.microsoft.com/developer/msbuild/2003">
  <Import Project="$(MSBuildExtensionsPath)\$(MSBuildToolsVersion)\Microsoft.Common.props" Condition="Exists('$(MSBuildExtensionsPath)\$(MSBuildToolsVersion)\Microsoft.Common.props')" />
  <PropertyGroup>
    <Configuration Condition=" '$(Configuration)' == '' ">Debug</Configuration>
    <Platform Condition=" '$(Platform)' == '' ">AnyCPU</Platform>
    <ProjectGuid>{88130DDE-5481-413F-8149-069734C885D2}</ProjectGuid>
    <OutputType>Exe</OutputType>
    <RootNamespace>MSSQLand</RootNamespace>
    <AssemblyName>MSSQLand</AssemblyName>
    <TargetFrameworkVersion>v4.8.1</TargetFrameworkVersion>
    <LangVersion>11.0</LangVersion>
    <FileAlignment>512</FileAlignment>
    <AutoGenerateBindingRedirects>true</AutoGenerateBindingRedirects>
    <Deterministic>true</Deterministic>
    <IsWebBootstrapper>false</IsWebBootstrapper>
    <PublishUrl>publish\</PublishUrl>
    <Install>true</Install>
    <InstallFrom>Disk</InstallFrom>
    <UpdateEnabled>false</UpdateEnabled>
    <UpdateMode>Foreground</UpdateMode>
    <UpdateInterval>7</UpdateInterval>
    <UpdateIntervalUnits>Days</UpdateIntervalUnits>
    <UpdatePeriodically>false</UpdatePeriodically>
    <UpdateRequired>false</UpdateRequired>
    <MapFileExtensions>true</MapFileExtensions>
    <ApplicationRevision>0</ApplicationRevision>
    <ApplicationVersion>1.0.0.%2a</ApplicationVersion>
    <UseApplicationTrust>false</UseApplicationTrust>
    <BootstrapperEnabled>true</BootstrapperEnabled>
    <Deterministic>false</Deterministic>
  </PropertyGroup>
  <PropertyGroup Condition=" '$(Configuration)|$(Platform)' == 'Debug|AnyCPU' ">
    <PlatformTarget>AnyCPU</PlatformTarget>
    <DebugSymbols>true</DebugSymbols>
    <DebugType>full</DebugType>
    <Optimize>true</Optimize>
    <OutputPath>bin\Debug\</OutputPath>
    <DefineConstants>DEBUG;TRACE</DefineConstants>
    <ErrorReport>prompt</ErrorReport>
    <WarningLevel>4</WarningLevel>
  </PropertyGroup>
  <PropertyGroup Condition=" '$(Configuration)|$(Platform)' == 'Release|AnyCPU' ">
    <PlatformTarget>AnyCPU</PlatformTarget>
    <DebugType>pdbonly</DebugType>
    <Optimize>true</Optimize>
    <OutputPath>..\Release\</OutputPath>
    <DefineConstants>
    </DefineConstants>
    <ErrorReport>prompt</ErrorReport>
    <WarningLevel>4</WarningLevel>
    <GenerateSerializationAssemblies>On</GenerateSerializationAssemblies>
    <CheckForOverflowUnderflow>true</CheckForOverflowUnderflow>
    <CodeAnalysisRuleSet>AllRules.ruleset</CodeAnalysisRuleSet>
  </PropertyGroup>
  <PropertyGroup>
    <StartupObject>MSSQLand.Program</StartupObject>
  </PropertyGroup>
  <ItemGroup>
    <Reference Include="System" />
    <Reference Include="System.Core" />
    <Reference Include="System.DirectoryServices" />
    <Reference Include="System.Xml.Linq" />
    <Reference Include="System.Data.DataSetExtensions" />
    <Reference Include="Microsoft.CSharp" />
    <Reference Include="System.Data" />
    <Reference Include="System.Net.Http" />
    <Reference Include="System.Xml" />
  </ItemGroup>
  <ItemGroup>
<<<<<<< HEAD
    <Compile Include="Actions\ActionFactory.cs" />
    <Compile Include="Actions\Administration\Configure.cs" />
    <Compile Include="Actions\Database\Search.cs" />
    <Compile Include="Actions\ExcludeFromArgumentsAttribute.cs" />
    <Compile Include="Actions\Execution\ClrExecution.cs" />
    <Compile Include="Actions\Execution\Jobs.cs" />
    <Compile Include="Actions\Execution\ObjectLinkingEmbedding.cs" />
    <Compile Include="Actions\Enumeration\FindSQLServers.cs" />
    <Compile Include="Services\ActiveDirectoryService.cs" />
    <Compile Include="Utilities\Helper.cs" />
    <Compile Include="Actions\BaseAction.cs" />
    <Compile Include="Actions\Database\Databases.cs" />
    <Compile Include="Actions\Database\Impersonation.cs" />
    <Compile Include="Actions\Database\Info.cs" />
    <Compile Include="Actions\Database\Links.cs" />
    <Compile Include="Actions\Database\Permissions.cs" />
    <Compile Include="Actions\Database\Tables.cs" />
    <Compile Include="Actions\Database\Users.cs" />
    <Compile Include="Actions\FileSystem\FileRead.cs" />
    <Compile Include="Actions\Execution\PowerShell.cs" />
    <Compile Include="Actions\Execution\RemotePowerShellExecutor.cs" />
    <Compile Include="Actions\Administration\RemoteProcedureCall.cs" />
    <Compile Include="Actions\Database\Rows.cs" />
    <Compile Include="Actions\Execution\XpCmd.cs" />
    <Compile Include="Actions\Network\Smb.cs" />
    <Compile Include="Models\CommandArgs.cs" />
    <Compile Include="Models\LinkedServers.cs" />
    <Compile Include="Models\Server.cs" />
    <Compile Include="Services\Authentication\AuthenticationService.cs" />
    <Compile Include="Services\ConfigurationService.cs" />
    <Compile Include="Services\DatabaseContext.cs" />
    <Compile Include="Services\QueryService.cs" />
    <Compile Include="Services\UserService.cs" />
    <Compile Include="Utilities\CommandParser.cs" />
    <Compile Include="Actions\Execution\Query.cs" />
=======
    <Compile Include="Actions\**\*.cs" />
    <Compile Include="Services\**\*.cs" />
    <Compile Include="Utilities\**\*.cs" />
    <Compile Include="Models\**\*.cs" />
>>>>>>> ea722197
    <Compile Include="Program.cs" />
    <Compile Include="Properties\AssemblyInfo.cs" />
    <Compile Include="Properties\Settings.Designer.cs">
      <AutoGen>True</AutoGen>
      <DesignTimeSharedInput>True</DesignTimeSharedInput>
      <DependentUpon>Settings.settings</DependentUpon>
    </Compile>
    <Compile Include="Services\Authentication\Credentials\AzureCredentials.cs" />
    <Compile Include="Services\Authentication\Credentials\BaseCredentials.cs" />
    <Compile Include="Services\Authentication\Credentials\CredentialsFactory.cs" />
    <Compile Include="Services\Authentication\Credentials\EntraIDCredentials.cs" />
    <Compile Include="Services\Authentication\Credentials\LocalCredentials.cs" />
    <Compile Include="Services\Authentication\Credentials\DomainCredentials.cs" />
    <Compile Include="Services\Authentication\Credentials\WindowsIdentityImpersonation.cs" />
    <Compile Include="Services\Authentication\Credentials\TokenCredentials.cs" />
    <Compile Include="Utilities\Logger.cs" />
    <Compile Include="Utilities\MarkdownFormater.cs" />
  </ItemGroup>
  <ItemGroup>
    <None Include="App.config" />
    <None Include="Properties\Settings.settings">
      <Generator>SettingsSingleFileGenerator</Generator>
      <LastGenOutput>Settings.Designer.cs</LastGenOutput>
    </None>
  </ItemGroup>
  <ItemGroup>
    <BootstrapperPackage Include=".NETFramework,Version=v4.8.1">
      <Visible>False</Visible>
      <ProductName>Microsoft .NET Framework 4.8.1 %28x86 and x64%29</ProductName>
      <Install>true</Install>
    </BootstrapperPackage>
  </ItemGroup>
  <Import Project="$(MSBuildToolsPath)\Microsoft.CSharp.targets" />
</Project><|MERGE_RESOLUTION|>--- conflicted
+++ resolved
@@ -68,48 +68,10 @@
     <Reference Include="System.Xml" />
   </ItemGroup>
   <ItemGroup>
-<<<<<<< HEAD
-    <Compile Include="Actions\ActionFactory.cs" />
-    <Compile Include="Actions\Administration\Configure.cs" />
-    <Compile Include="Actions\Database\Search.cs" />
-    <Compile Include="Actions\ExcludeFromArgumentsAttribute.cs" />
-    <Compile Include="Actions\Execution\ClrExecution.cs" />
-    <Compile Include="Actions\Execution\Jobs.cs" />
-    <Compile Include="Actions\Execution\ObjectLinkingEmbedding.cs" />
-    <Compile Include="Actions\Enumeration\FindSQLServers.cs" />
-    <Compile Include="Services\ActiveDirectoryService.cs" />
-    <Compile Include="Utilities\Helper.cs" />
-    <Compile Include="Actions\BaseAction.cs" />
-    <Compile Include="Actions\Database\Databases.cs" />
-    <Compile Include="Actions\Database\Impersonation.cs" />
-    <Compile Include="Actions\Database\Info.cs" />
-    <Compile Include="Actions\Database\Links.cs" />
-    <Compile Include="Actions\Database\Permissions.cs" />
-    <Compile Include="Actions\Database\Tables.cs" />
-    <Compile Include="Actions\Database\Users.cs" />
-    <Compile Include="Actions\FileSystem\FileRead.cs" />
-    <Compile Include="Actions\Execution\PowerShell.cs" />
-    <Compile Include="Actions\Execution\RemotePowerShellExecutor.cs" />
-    <Compile Include="Actions\Administration\RemoteProcedureCall.cs" />
-    <Compile Include="Actions\Database\Rows.cs" />
-    <Compile Include="Actions\Execution\XpCmd.cs" />
-    <Compile Include="Actions\Network\Smb.cs" />
-    <Compile Include="Models\CommandArgs.cs" />
-    <Compile Include="Models\LinkedServers.cs" />
-    <Compile Include="Models\Server.cs" />
-    <Compile Include="Services\Authentication\AuthenticationService.cs" />
-    <Compile Include="Services\ConfigurationService.cs" />
-    <Compile Include="Services\DatabaseContext.cs" />
-    <Compile Include="Services\QueryService.cs" />
-    <Compile Include="Services\UserService.cs" />
-    <Compile Include="Utilities\CommandParser.cs" />
-    <Compile Include="Actions\Execution\Query.cs" />
-=======
     <Compile Include="Actions\**\*.cs" />
     <Compile Include="Services\**\*.cs" />
     <Compile Include="Utilities\**\*.cs" />
     <Compile Include="Models\**\*.cs" />
->>>>>>> ea722197
     <Compile Include="Program.cs" />
     <Compile Include="Properties\AssemblyInfo.cs" />
     <Compile Include="Properties\Settings.Designer.cs">
